# Use Python 3.13 slim image
FROM proxy.ai-lab.ir/python:3.13-slim

# Set working directory
WORKDIR /app



# Configure APT to use your Nexus repo and Install system dependencies

RUN rm /etc/apt/sources.list.d/debian.sources \
    && echo "deb [trusted=yes] https://proxy.ai-lab.ir/repository/debian-bookworm-proxy/ bookworm main" > /etc/apt/sources.list \
    && apt-get update \
    && apt-get install -y curl \
<<<<<<< HEAD
    && rm -rf /var/lib/apt/lists/*
=======
    && rm -rf /var/lib/apt/lists/* 

>>>>>>> 27bdd514


# Install Poetry
RUN pip config --user set global.index https://proxy.ai-lab.ir/repository/pypi-proxy/simple \
    && pip config --user set global.index-url https://proxy.ai-lab.ir/repository/pypi-proxy/simple \
    && pip config --user set global.trusted-host proxy.ai-lab.ir/repository/pypi-proxy \
    && pip install poetry

# Copy poetry files
COPY pyproject.toml poetry.lock* ./

# Configure Poetry to not create virtual environment (we're in a container)
<<<<<<< HEAD
RUN poetry config virtualenvs.create false \
    && poetry config repositories.custom https://proxy.ai-lab.ir/repository/pypi-proxy/simple \
    && poetry source add --priority=default custom https://proxy.ai-lab.ir/repository/pypi-proxy/simple
=======


RUN poetry config virtualenvs.create false \
    && poetry source remove pypi || true \
    && poetry source add --priority=primary foo https://proxy.ai-lab.ir/repository/pypi-proxy/simple/ \
    && poetry add private-package
    
>>>>>>> 27bdd514

# Install dependencies (only main dependencies, no dev dependencies, no root project)
RUN poetry install --only main --no-root -vvv

# Copy application code
COPY . .

# Create non-root user
RUN useradd --create-home --shell /bin/bash app && chown -R app:app /app
USER app

# Expose port
EXPOSE 8000

# Health check
HEALTHCHECK --interval=30s --timeout=30s --start-period=5s --retries=3 \
    CMD curl -f http://localhost:8000/ || exit 1

# Run the application
CMD ["python", "run.py"]<|MERGE_RESOLUTION|>--- conflicted
+++ resolved
@@ -12,12 +12,8 @@
     && echo "deb [trusted=yes] https://proxy.ai-lab.ir/repository/debian-bookworm-proxy/ bookworm main" > /etc/apt/sources.list \
     && apt-get update \
     && apt-get install -y curl \
-<<<<<<< HEAD
-    && rm -rf /var/lib/apt/lists/*
-=======
     && rm -rf /var/lib/apt/lists/* 
 
->>>>>>> 27bdd514
 
 
 # Install Poetry
@@ -30,11 +26,6 @@
 COPY pyproject.toml poetry.lock* ./
 
 # Configure Poetry to not create virtual environment (we're in a container)
-<<<<<<< HEAD
-RUN poetry config virtualenvs.create false \
-    && poetry config repositories.custom https://proxy.ai-lab.ir/repository/pypi-proxy/simple \
-    && poetry source add --priority=default custom https://proxy.ai-lab.ir/repository/pypi-proxy/simple
-=======
 
 
 RUN poetry config virtualenvs.create false \
@@ -42,7 +33,6 @@
     && poetry source add --priority=primary foo https://proxy.ai-lab.ir/repository/pypi-proxy/simple/ \
     && poetry add private-package
     
->>>>>>> 27bdd514
 
 # Install dependencies (only main dependencies, no dev dependencies, no root project)
 RUN poetry install --only main --no-root -vvv
